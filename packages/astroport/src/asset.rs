use cosmwasm_schema::cw_serde;
use std::collections::{HashMap, HashSet};
use std::fmt;

use crate::factory::PairType;
use crate::pair::QueryMsg as PairQueryMsg;
use crate::querier::{
    query_balance, query_token_balance, query_token_symbol, NATIVE_TOKEN_PRECISION,
};
use cosmwasm_std::{
    to_binary, Addr, Api, BankMsg, Coin, ConversionOverflowError, CosmosMsg, Decimal256, Fraction,
    MessageInfo, QuerierWrapper, StdError, StdResult, Uint128, Uint256, WasmMsg,
};
<<<<<<< HEAD
use cw20::{Cw20ExecuteMsg, Cw20QueryMsg, MinterResponse, TokenInfoResponse};
use cw_utils::must_pay;
use itertools::Itertools;
=======
use cw20::{Cw20ExecuteMsg, Cw20QueryMsg, MinterResponse};
use cw_utils::must_pay;
>>>>>>> bea587d6

/// UST token denomination
pub const UUSD_DENOM: &str = "uusd";
/// LUNA token denomination
pub const ULUNA_DENOM: &str = "uluna";
/// Minimum initial LP share
pub const MINIMUM_LIQUIDITY_AMOUNT: Uint128 = Uint128::new(1_000);

/// This enum describes a Terra asset (native or CW20).
#[cw_serde]
pub struct Asset {
    /// Information about an asset stored in a [`AssetInfo`] struct
    pub info: AssetInfo,
    /// A token amount
    pub amount: Uint128,
}

/// This struct describes a Terra asset as decimal.
#[cw_serde]
pub struct DecimalAsset {
    pub info: AssetInfo,
    pub amount: Decimal256,
}

impl fmt::Display for Asset {
    fn fmt(&self, f: &mut fmt::Formatter) -> fmt::Result {
        write!(f, "{}{}", self.amount, self.info)
    }
}

impl Asset {
    /// Returns true if the token is native. Otherwise returns false.
    pub fn is_native_token(&self) -> bool {
        self.info.is_native_token()
    }

    /// Calculates and returns a tax for a chain's native token. For other tokens it returns zero.
    pub fn compute_tax(&self, _querier: &QuerierWrapper) -> StdResult<Uint128> {
        // tax rate in Terra is set to zero https://terrawiki.org/en/developers/tx-fees
        Ok(Uint128::zero())
    }

    /// Calculates and returns a deducted tax for transferring the native token from the chain. For other tokens it returns an [`Err`].
    pub fn deduct_tax(&self, querier: &QuerierWrapper) -> StdResult<Coin> {
        if let AssetInfo::NativeToken { denom } = &self.info {
            Ok(Coin {
                denom: denom.to_string(),
                amount: self.amount.checked_sub(self.compute_tax(querier)?)?,
            })
        } else {
            Err(StdError::generic_err("cannot deduct tax from token asset"))
        }
    }

    /// For native tokens of type [`AssetInfo`] uses the default method [`BankMsg::Send`] to send a token amount to a recipient.
    /// Before the token is sent, we need to deduct a tax.
    ///
    /// For a token of type [`AssetInfo`] we use the default method [`Cw20ExecuteMsg::Transfer`] and so there's no need to deduct any other tax.
    pub fn into_msg(
        self,
        querier: &QuerierWrapper,
        recipient: impl Into<String>,
    ) -> StdResult<CosmosMsg> {
        let recipient = recipient.into();
        match &self.info {
            AssetInfo::Token { contract_addr } => Ok(CosmosMsg::Wasm(WasmMsg::Execute {
                contract_addr: contract_addr.to_string(),
                msg: to_binary(&Cw20ExecuteMsg::Transfer {
                    recipient,
                    amount: self.amount,
                })?,
                funds: vec![],
            })),
            AssetInfo::NativeToken { .. } => Ok(CosmosMsg::Bank(BankMsg::Send {
                to_address: recipient,
                amount: vec![self.deduct_tax(querier)?],
            })),
        }
    }

    /// Validates an amount of native tokens being sent.
    pub fn assert_sent_native_token_balance(&self, message_info: &MessageInfo) -> StdResult<()> {
        if let AssetInfo::NativeToken { denom } = &self.info {
            let amount = must_pay(message_info, denom)
                .map_err(|err| StdError::generic_err(err.to_string()))?;
            if self.amount == amount {
                Ok(())
            } else {
                Err(StdError::generic_err(
                    "Native token balance mismatch between the argument and the transferred",
                ))
            }
        } else {
            Ok(())
        }
    }

    pub fn to_decimal_asset(&self, precision: impl Into<u32>) -> StdResult<DecimalAsset> {
        Ok(DecimalAsset {
            info: self.info.clone(),
            amount: Decimal256::with_precision(self.amount, precision.into())?,
        })
    }
}

pub trait CoinsExt {
    fn assert_coins_properly_sent(
        &self,
        assets: &[Asset],
        pool_asset_infos: &[AssetInfo],
    ) -> StdResult<()>;
}

impl CoinsExt for Vec<Coin> {
    fn assert_coins_properly_sent(
        &self,
        input_assets: &[Asset],
        pool_asset_infos: &[AssetInfo],
    ) -> StdResult<()> {
        let pool_coins = pool_asset_infos
            .iter()
            .filter_map(|asset_info| match asset_info {
                AssetInfo::NativeToken { denom } => Some(denom.to_string()),
                _ => None,
            })
            .collect::<HashSet<_>>();

        let input_coins = input_assets
            .iter()
            .filter_map(|asset| match &asset.info {
                AssetInfo::NativeToken { denom } => Some((denom.to_string(), asset.amount)),
                _ => None,
            })
            .map(|pair| {
                if pool_coins.contains(&pair.0) {
                    Ok(pair)
                } else {
                    Err(StdError::generic_err(format!(
                        "Asset {} is not in the pool",
                        pair.0
                    )))
                }
            })
            .collect::<StdResult<HashMap<_, _>>>()?;

        self.iter().try_for_each(|coin| {
            if input_coins.contains_key(&coin.denom) {
                if input_coins[&coin.denom] == coin.amount {
                    Ok(())
                } else {
                    Err(StdError::generic_err(
                        "Native token balance mismatch between the argument and the transferred",
                    ))
                }
            } else {
                Err(StdError::generic_err(format!(
                    "Supplied coins contain {} that is not in the input asset vector",
                    coin.denom
                )))
            }
        })
    }
}

pub trait CoinsExt {
    fn assert_coins_properly_sent(
        &self,
        assets: &[Asset],
        pool_asset_infos: &[AssetInfo],
    ) -> StdResult<()>;
}

impl CoinsExt for Vec<Coin> {
    fn assert_coins_properly_sent(
        &self,
        input_assets: &[Asset],
        pool_asset_infos: &[AssetInfo],
    ) -> StdResult<()> {
        let pool_coins = pool_asset_infos
            .iter()
            .filter_map(|asset_info| match asset_info {
                AssetInfo::NativeToken { denom } => Some(denom.to_string()),
                _ => None,
            })
            .collect::<HashSet<_>>();

        let input_coins = input_assets
            .iter()
            .filter_map(|asset| match &asset.info {
                AssetInfo::NativeToken { denom } => Some((denom.to_string(), asset.amount)),
                _ => None,
            })
            .map(|pair| {
                if pool_coins.contains(&pair.0) {
                    Ok(pair)
                } else {
                    Err(StdError::generic_err(format!(
                        "Asset {} is not in the pool",
                        pair.0
                    )))
                }
            })
            .collect::<StdResult<HashMap<_, _>>>()?;

        self.iter().try_for_each(|coin| {
            if input_coins.contains_key(&coin.denom) {
                if input_coins[&coin.denom] == coin.amount {
                    Ok(())
                } else {
                    Err(StdError::generic_err(
                        "Native token balance mismatch between the argument and the transferred",
                    ))
                }
            } else {
                Err(StdError::generic_err(format!(
                    "Supplied coins contain {} that is not in the input asset vector",
                    coin.denom
                )))
            }
        })
    }
}

/// This enum describes available Token types.
/// ## Examples
/// ```
/// # use cosmwasm_std::Addr;
/// # use astroport::asset::AssetInfo::{NativeToken, Token};
/// Token { contract_addr: Addr::unchecked("stake...") };
/// NativeToken { denom: String::from("uluna") };
/// ```
#[cw_serde]
#[derive(Hash, Eq)]
pub enum AssetInfo {
    /// Non-native Token
    Token { contract_addr: Addr },
    /// Native token
    NativeToken { denom: String },
}

impl fmt::Display for AssetInfo {
    fn fmt(&self, f: &mut fmt::Formatter) -> fmt::Result {
        match self {
            AssetInfo::NativeToken { denom } => write!(f, "{}", denom),
            AssetInfo::Token { contract_addr } => write!(f, "{}", contract_addr),
        }
    }
}

impl AssetInfo {
    /// Returns true if the caller is a native token. Otherwise returns false.
    pub fn is_native_token(&self) -> bool {
        match self {
            AssetInfo::NativeToken { .. } => true,
            AssetInfo::Token { .. } => false,
        }
    }

    /// Checks whether the native coin is IBCed token or not.
    pub fn is_ibc(&self) -> bool {
        match self {
            AssetInfo::NativeToken { denom } => denom.to_lowercase().starts_with("ibc/"),
            AssetInfo::Token { .. } => false,
        }
    }

    /// Returns the balance of token in a pool.
    ///
    /// * **pool_addr** is the address of the contract whose token balance we check.
    pub fn query_pool(
        &self,
        querier: &QuerierWrapper,
        pool_addr: impl Into<String>,
    ) -> StdResult<Uint128> {
        match self {
            AssetInfo::Token { contract_addr, .. } => {
                query_token_balance(querier, contract_addr, pool_addr)
            }
            AssetInfo::NativeToken { denom } => query_balance(querier, pool_addr, denom),
        }
    }

    /// Returns the number of decimals that a token has.
    pub fn decimals(&self, querier: &QuerierWrapper) -> StdResult<u8> {
        let decimals = match &self {
            AssetInfo::NativeToken { .. } => NATIVE_TOKEN_PRECISION,
            AssetInfo::Token { contract_addr } => {
                let res: TokenInfoResponse =
                    querier.query_wasm_smart(contract_addr, &Cw20QueryMsg::TokenInfo {})?;

                res.decimals
            }
        };

        Ok(decimals)
    }

    /// Returns **true** if the calling token is the same as the token specified in the input parameters.
    /// Otherwise returns **false**.
    pub fn equal(&self, asset: &AssetInfo) -> bool {
        match (self, asset) {
            (AssetInfo::NativeToken { denom }, AssetInfo::NativeToken { denom: other_denom }) => {
                denom == other_denom
            }
            (
                AssetInfo::Token { contract_addr },
                AssetInfo::Token {
                    contract_addr: other_contract_addr,
                },
            ) => contract_addr == other_contract_addr,
            _ => false,
        }
    }

    /// If the caller object is a native token of type [`AssetInfo`] then his `denom` field converts to a byte string.
    ///
    /// If the caller object is a token of type [`AssetInfo`] then its `contract_addr` field converts to a byte string.
    pub fn as_bytes(&self) -> &[u8] {
        match self {
            AssetInfo::NativeToken { denom } => denom.as_bytes(),
            AssetInfo::Token { contract_addr } => contract_addr.as_bytes(),
        }
    }

    /// Returns [`Ok`] if the token of type [`AssetInfo`] is in lowercase and valid. Otherwise returns [`Err`].
    /// ## Params
    /// * **self** is the type of the caller object.
    ///
    /// * **api** is a object of type [`Api`]
    pub fn check(&self, api: &dyn Api) -> StdResult<()> {
        if let AssetInfo::Token { contract_addr } = self {
            api.addr_validate(contract_addr.as_str())?;
        }

        Ok(())
    }
}

/// This structure stores the main parameters for an Astroport pair
#[cw_serde]
pub struct PairInfo {
    /// Asset information for the assets in the pool
    pub asset_infos: Vec<AssetInfo>,
    /// Pair contract address
    pub contract_addr: Addr,
    /// Pair LP token address
    pub liquidity_token: Addr,
    /// The pool type (xyk, stableswap etc) available in [`PairType`]
    pub pair_type: PairType,
}

impl PairInfo {
    /// Returns the balance for each asset in the pool.
    ///
    /// * **contract_addr** is pair's pool address.
    pub fn query_pools(
        &self,
        querier: &QuerierWrapper,
        contract_addr: impl Into<String>,
    ) -> StdResult<Vec<Asset>> {
        let contract_addr = contract_addr.into();
        self.asset_infos
            .iter()
            .map(|asset_info| {
                Ok(Asset {
                    info: asset_info.clone(),
                    amount: asset_info.query_pool(querier, &contract_addr)?,
                })
            })
            .collect()
    }

    /// Returns the balance for each asset in the pool in decimal.
    ///
    /// * **contract_addr** is pair's pool address.
    pub fn query_pools_decimal(
        &self,
        querier: &QuerierWrapper,
        contract_addr: impl Into<String>,
    ) -> StdResult<Vec<DecimalAsset>> {
        let contract_addr = contract_addr.into();
        self.asset_infos
            .iter()
            .map(|asset_info| {
                Ok(DecimalAsset {
                    info: asset_info.clone(),
                    amount: Decimal256::from_atomics(
                        asset_info.query_pool(querier, &contract_addr)?,
                        asset_info.decimals(querier)?.into(),
                    )
                    .map_err(|_| StdError::generic_err("Decimal256RangeExceeded"))?,
                })
            })
            .collect()
    }
}

/// Returns a lowercased, validated address upon success if present.
pub fn addr_opt_validate(api: &dyn Api, addr: &Option<String>) -> StdResult<Option<Addr>> {
    addr.as_ref()
        .map(|addr| api.addr_validate(addr))
        .transpose()
}

const TOKEN_SYMBOL_MAX_LENGTH: usize = 4;

/// Returns a formatted LP token name
pub fn format_lp_token_name(
    asset_infos: &[AssetInfo],
    querier: &QuerierWrapper,
) -> StdResult<String> {
    let mut short_symbols: Vec<String> = vec![];
    for asset_info in asset_infos {
        let short_symbol = match &asset_info {
            AssetInfo::NativeToken { denom } => {
                denom.chars().take(TOKEN_SYMBOL_MAX_LENGTH).collect()
            }
            AssetInfo::Token { contract_addr } => {
                let token_symbol = query_token_symbol(querier, contract_addr)?;
                token_symbol.chars().take(TOKEN_SYMBOL_MAX_LENGTH).collect()
            }
        };
        short_symbols.push(short_symbol);
    }
    Ok(format!("{}-LP", short_symbols.iter().join("-")).to_uppercase())
}

/// Returns an [`Asset`] object representing a native token and an amount of tokens.
///
/// * **denom** native asset denomination.
///
/// * **amount** amount of native assets.
pub fn native_asset(denom: String, amount: Uint128) -> Asset {
    Asset {
        info: AssetInfo::NativeToken { denom },
        amount,
    }
}

/// Returns an [`Asset`] object representing a non-native token and an amount of tokens.
/// ## Params
/// * **contract_addr** iaddress of the token contract.
///
/// * **amount** amount of tokens.
pub fn token_asset(contract_addr: Addr, amount: Uint128) -> Asset {
    Asset {
        info: AssetInfo::Token { contract_addr },
        amount,
    }
}

/// Returns an [`AssetInfo`] object representing the denomination for native asset.
pub fn native_asset_info(denom: String) -> AssetInfo {
    AssetInfo::NativeToken { denom }
}

/// Returns an [`AssetInfo`] object representing the address of a token contract.
pub fn token_asset_info(contract_addr: Addr) -> AssetInfo {
    AssetInfo::Token { contract_addr }
}

/// Returns [`PairInfo`] by specified pool address.
///
/// * **pool_addr** address of the pool.
pub fn pair_info_by_pool(querier: &QuerierWrapper, pool: impl Into<String>) -> StdResult<PairInfo> {
    let minter_info: MinterResponse = querier.query_wasm_smart(pool, &Cw20QueryMsg::Minter {})?;

    let pair_info: PairInfo =
        querier.query_wasm_smart(minter_info.minter, &PairQueryMsg::Pair {})?;

    Ok(pair_info)
}

<<<<<<< HEAD
/// Checks swap parameters.
///
/// * **pools** amount of tokens in pools.
///
/// * **swap_amount** amount to swap.
pub fn check_swap_parameters(pools: Vec<Uint128>, swap_amount: Uint128) -> StdResult<()> {
    if pools.iter().any(|pool| pool.is_zero()) {
        return Err(StdError::generic_err("One of the pools is empty"));
    }

    if swap_amount.is_zero() {
        return Err(StdError::generic_err("Swap amount must not be zero"));
    }

    Ok(())
}

=======
>>>>>>> bea587d6
/// Trait extension for AssetInfo to produce [`Asset`] objects from [`AssetInfo`].
pub trait AssetInfoExt {
    fn with_balance(&self, balance: impl Into<Uint128>) -> Asset;
}

impl AssetInfoExt for AssetInfo {
    fn with_balance(&self, balance: impl Into<Uint128>) -> Asset {
        Asset {
            info: self.clone(),
            amount: balance.into(),
        }
    }
}

<<<<<<< HEAD
/// Trait extension for Decimal256 to work with token precisions more accurately.
pub trait Decimal256Ext {
    fn to_uint256(&self) -> Uint256;

    fn to_uint128_with_precision(&self, precision: impl Into<u32>) -> StdResult<Uint128>;

    fn to_uint256_with_precision(&self, precision: impl Into<u32>) -> StdResult<Uint256>;

    fn from_integer(i: impl Into<Uint256>) -> Self;

    fn checked_multiply_ratio(
        &self,
        numerator: Decimal256,
        denominator: Decimal256,
    ) -> StdResult<Decimal256>;

    fn with_precision(
        value: impl Into<Uint256>,
        precision: impl Into<u32>,
    ) -> StdResult<Decimal256>;
}

impl Decimal256Ext for Decimal256 {
    fn to_uint256(&self) -> Uint256 {
        self.numerator() / self.denominator()
    }

    fn to_uint128_with_precision(&self, precision: impl Into<u32>) -> StdResult<Uint128> {
        let value = self.atomics();
        let precision = precision.into();

        value
            .checked_div(10u128.pow(self.decimal_places() - precision).into())?
            .try_into()
            .map_err(|o: ConversionOverflowError| {
                StdError::generic_err(format!("Error converting {}", o.value))
            })
    }

    fn to_uint256_with_precision(&self, precision: impl Into<u32>) -> StdResult<Uint256> {
        let value = self.atomics();
        let precision = precision.into();

        value
            .checked_div(10u128.pow(self.decimal_places() - precision).into())
            .map_err(|_| StdError::generic_err("DivideByZeroError"))
    }

    fn from_integer(i: impl Into<Uint256>) -> Self {
        Decimal256::from_ratio(i.into(), 1u8)
    }

    fn checked_multiply_ratio(
        &self,
        numerator: Decimal256,
        denominator: Decimal256,
    ) -> StdResult<Decimal256> {
        Ok(Decimal256::new(
            self.atomics()
                .checked_multiply_ratio(numerator.atomics(), denominator.atomics())
                .map_err(|_| StdError::generic_err("CheckedMultiplyRatioError"))?,
        ))
    }

    fn with_precision(
        value: impl Into<Uint256>,
        precision: impl Into<u32>,
    ) -> StdResult<Decimal256> {
        Decimal256::from_atomics(value, precision.into())
            .map_err(|_| StdError::generic_err("Decimal256 range exceeded"))
    }
}

=======
>>>>>>> bea587d6
#[cfg(test)]
mod tests {
    use super::*;
    use cosmwasm_std::testing::mock_info;
    use cosmwasm_std::{coin, coins};

    #[test]
    fn test_native_coins_sent() {
        let asset = native_asset_info("uusd".to_string()).with_balance(1000u16);

        let info = mock_info("addr0000", &coins(1000, "random"));
        let err = asset.assert_sent_native_token_balance(&info).unwrap_err();
        assert_eq!(err, StdError::generic_err("Must send reserve token 'uusd'"));

        let info = mock_info("addr0000", &coins(100, "uusd"));
        let err = asset.assert_sent_native_token_balance(&info).unwrap_err();
        assert_eq!(
            err,
            StdError::generic_err(
                "Native token balance mismatch between the argument and the transferred"
            )
        );

        let info = mock_info("addr0000", &coins(1000, "uusd"));
        asset.assert_sent_native_token_balance(&info).unwrap();
    }

    #[test]
    fn test_proper_native_coins_sent() {
        let pool_asset_infos = [
            native_asset_info("uusd".to_string()),
            native_asset_info("uluna".to_string()),
        ];

        let assets = [
            pool_asset_infos[0].with_balance(1000u16),
            pool_asset_infos[1].with_balance(100u16),
        ];
        let err = vec![coin(1000, "uusd"), coin(1000, "random")]
            .assert_coins_properly_sent(&assets, &pool_asset_infos)
            .unwrap_err();
        assert_eq!(
            err,
            StdError::generic_err(
                "Supplied coins contain random that is not in the input asset vector"
            )
        );

        let assets = [
            pool_asset_infos[0].with_balance(1000u16),
            native_asset_info("random".to_string()).with_balance(100u16),
        ];
        let err = vec![coin(1000, "uusd"), coin(100, "random")]
            .assert_coins_properly_sent(&assets, &pool_asset_infos)
            .unwrap_err();
        assert_eq!(
            err,
            StdError::generic_err("Asset random is not in the pool")
        );

        let assets = [
            pool_asset_infos[0].with_balance(1000u16),
            pool_asset_infos[1].with_balance(1000u16),
        ];
        let err = vec![coin(1000, "uusd"), coin(100, "uluna")]
            .assert_coins_properly_sent(&assets, &pool_asset_infos)
            .unwrap_err();
        assert_eq!(
            err,
            StdError::generic_err(
                "Native token balance mismatch between the argument and the transferred"
            )
        );

        let assets = [
            pool_asset_infos[0].with_balance(1000u16),
            pool_asset_infos[1].with_balance(1000u16),
        ];
        vec![coin(1000, "uusd"), coin(1000, "uluna")]
            .assert_coins_properly_sent(&assets, &pool_asset_infos)
            .unwrap();

        let pool_asset_infos = [
            token_asset_info(Addr::unchecked("addr0000")),
            token_asset_info(Addr::unchecked("addr0001")),
        ];
        let assets = [
            pool_asset_infos[0].with_balance(1000u16),
            pool_asset_infos[1].with_balance(1000u16),
        ];
        let err = vec![coin(1000, "uusd"), coin(1000, "uluna")]
            .assert_coins_properly_sent(&assets, &pool_asset_infos)
            .unwrap_err();
        assert_eq!(
            err,
            StdError::generic_err(
                "Supplied coins contain uusd that is not in the input asset vector"
            )
        );
    }
}<|MERGE_RESOLUTION|>--- conflicted
+++ resolved
@@ -5,20 +5,15 @@
 use crate::factory::PairType;
 use crate::pair::QueryMsg as PairQueryMsg;
 use crate::querier::{
-    query_balance, query_token_balance, query_token_symbol, NATIVE_TOKEN_PRECISION,
+    query_balance, query_token_balance, query_token_precision, query_token_symbol,
 };
 use cosmwasm_std::{
     to_binary, Addr, Api, BankMsg, Coin, ConversionOverflowError, CosmosMsg, Decimal256, Fraction,
     MessageInfo, QuerierWrapper, StdError, StdResult, Uint128, Uint256, WasmMsg,
 };
-<<<<<<< HEAD
-use cw20::{Cw20ExecuteMsg, Cw20QueryMsg, MinterResponse, TokenInfoResponse};
+use cw20::{Cw20ExecuteMsg, Cw20QueryMsg, MinterResponse};
 use cw_utils::must_pay;
 use itertools::Itertools;
-=======
-use cw20::{Cw20ExecuteMsg, Cw20QueryMsg, MinterResponse};
-use cw_utils::must_pay;
->>>>>>> bea587d6
 
 /// UST token denomination
 pub const UUSD_DENOM: &str = "uusd";
@@ -183,65 +178,6 @@
     }
 }
 
-pub trait CoinsExt {
-    fn assert_coins_properly_sent(
-        &self,
-        assets: &[Asset],
-        pool_asset_infos: &[AssetInfo],
-    ) -> StdResult<()>;
-}
-
-impl CoinsExt for Vec<Coin> {
-    fn assert_coins_properly_sent(
-        &self,
-        input_assets: &[Asset],
-        pool_asset_infos: &[AssetInfo],
-    ) -> StdResult<()> {
-        let pool_coins = pool_asset_infos
-            .iter()
-            .filter_map(|asset_info| match asset_info {
-                AssetInfo::NativeToken { denom } => Some(denom.to_string()),
-                _ => None,
-            })
-            .collect::<HashSet<_>>();
-
-        let input_coins = input_assets
-            .iter()
-            .filter_map(|asset| match &asset.info {
-                AssetInfo::NativeToken { denom } => Some((denom.to_string(), asset.amount)),
-                _ => None,
-            })
-            .map(|pair| {
-                if pool_coins.contains(&pair.0) {
-                    Ok(pair)
-                } else {
-                    Err(StdError::generic_err(format!(
-                        "Asset {} is not in the pool",
-                        pair.0
-                    )))
-                }
-            })
-            .collect::<StdResult<HashMap<_, _>>>()?;
-
-        self.iter().try_for_each(|coin| {
-            if input_coins.contains_key(&coin.denom) {
-                if input_coins[&coin.denom] == coin.amount {
-                    Ok(())
-                } else {
-                    Err(StdError::generic_err(
-                        "Native token balance mismatch between the argument and the transferred",
-                    ))
-                }
-            } else {
-                Err(StdError::generic_err(format!(
-                    "Supplied coins contain {} that is not in the input asset vector",
-                    coin.denom
-                )))
-            }
-        })
-    }
-}
-
 /// This enum describes available Token types.
 /// ## Examples
 /// ```
@@ -302,18 +238,8 @@
     }
 
     /// Returns the number of decimals that a token has.
-    pub fn decimals(&self, querier: &QuerierWrapper) -> StdResult<u8> {
-        let decimals = match &self {
-            AssetInfo::NativeToken { .. } => NATIVE_TOKEN_PRECISION,
-            AssetInfo::Token { contract_addr } => {
-                let res: TokenInfoResponse =
-                    querier.query_wasm_smart(contract_addr, &Cw20QueryMsg::TokenInfo {})?;
-
-                res.decimals
-            }
-        };
-
-        Ok(decimals)
+    pub fn decimals(&self, querier: &QuerierWrapper, factory_addr: &Addr) -> StdResult<u8> {
+        query_token_precision(querier, self, factory_addr)
     }
 
     /// Returns **true** if the calling token is the same as the token specified in the input parameters.
@@ -398,6 +324,7 @@
         &self,
         querier: &QuerierWrapper,
         contract_addr: impl Into<String>,
+        factory_addr: &Addr,
     ) -> StdResult<Vec<DecimalAsset>> {
         let contract_addr = contract_addr.into();
         self.asset_infos
@@ -407,7 +334,7 @@
                     info: asset_info.clone(),
                     amount: Decimal256::from_atomics(
                         asset_info.query_pool(querier, &contract_addr)?,
-                        asset_info.decimals(querier)?.into(),
+                        asset_info.decimals(querier, factory_addr)?.into(),
                     )
                     .map_err(|_| StdError::generic_err("Decimal256RangeExceeded"))?,
                 })
@@ -492,7 +419,6 @@
     Ok(pair_info)
 }
 
-<<<<<<< HEAD
 /// Checks swap parameters.
 ///
 /// * **pools** amount of tokens in pools.
@@ -510,8 +436,6 @@
     Ok(())
 }
 
-=======
->>>>>>> bea587d6
 /// Trait extension for AssetInfo to produce [`Asset`] objects from [`AssetInfo`].
 pub trait AssetInfoExt {
     fn with_balance(&self, balance: impl Into<Uint128>) -> Asset;
@@ -526,7 +450,6 @@
     }
 }
 
-<<<<<<< HEAD
 /// Trait extension for Decimal256 to work with token precisions more accurately.
 pub trait Decimal256Ext {
     fn to_uint256(&self) -> Uint256;
@@ -600,8 +523,6 @@
     }
 }
 
-=======
->>>>>>> bea587d6
 #[cfg(test)]
 mod tests {
     use super::*;
