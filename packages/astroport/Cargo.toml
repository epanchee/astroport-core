--- conflicted
+++ resolved
@@ -1,10 +1,6 @@
 [package]
 name = "astroport"
-<<<<<<< HEAD
-version = "2.10.1"
-=======
 version = "3.1.0"
->>>>>>> f2a2d320
 authors = ["Astroport"]
 edition = "2021"
 description = "Common Astroport types, queriers and other utils"
