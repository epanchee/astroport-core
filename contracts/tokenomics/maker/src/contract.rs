use crate::error::ContractError;
use crate::state::{Config, BRIDGES, CONFIG, OWNERSHIP_PROPOSAL};
use std::cmp::min;

<<<<<<< HEAD
use crate::migration::migrate_to_v120;
=======
use crate::migration::migrate_to_v110;
>>>>>>> 042b0768
use crate::utils::{
    build_distribute_msg, build_swap_msg, try_build_swap_msg, validate_bridge,
    BRIDGES_EXECUTION_MAX_DEPTH, BRIDGES_INITIAL_DEPTH,
};
<<<<<<< HEAD
use astroport::asset::{addr_opt_validate, Asset, AssetInfo, PairInfo};
=======
use astroport::asset::{addr_opt_validate, Asset, AssetInfo};
>>>>>>> 042b0768
use astroport::common::{claim_ownership, drop_ownership_proposal, propose_new_owner};
use astroport::factory::UpdateAddr;
use astroport::maker::{
    AssetWithLimit, BalancesResponse, ConfigResponse, ExecuteMsg, InstantiateMsg, MigrateMsg,
    QueryMsg,
};
use astroport::pair::MAX_ALLOWED_SLIPPAGE;
use cosmwasm_std::{
    attr, coins, entry_point, to_binary, wasm_execute, Addr, Attribute, Binary, CosmosMsg, Decimal,
    Deps, DepsMut, Env, MessageInfo, Order, Response, StdError, StdResult, SubMsg, Uint128, Uint64,
    WasmMsg,
};
use cw2::{get_contract_version, set_contract_version};
use cw20::Cw20ExecuteMsg;
use std::collections::{HashMap, HashSet};
use std::str::FromStr;

/// Contract name that is used for migration.
const CONTRACT_NAME: &str = "astroport-maker";
/// Contract version that is used for migration.
const CONTRACT_VERSION: &str = env!("CARGO_PKG_VERSION");
/// Sets the default maximum spread (as a percentage) used when swapping fee tokens to ASTRO.
const DEFAULT_MAX_SPREAD: u64 = 5; // 5%

<<<<<<< HEAD
/// Creates a new contract with the specified parameters in [`InstantiateMsg`].
=======
/// ## Description
/// Creates a new contract with the specified parameters in [`InstantiateMsg`].
/// Returns a default object of type [`Response`] if the operation was successful,
/// or a [`ContractError`] if the contract was not created.
/// ## Params
/// * **deps** is an object of type [`DepsMut`].
///
/// * **_env** is an object of type [`Env`].
///
/// * **_info** is an object of type [`MessageInfo`].
/// * **msg** is a message of type [`InstantiateMsg`] which contains the parameters used for creating the contract.
>>>>>>> 042b0768
#[cfg_attr(not(feature = "library"), entry_point)]
pub fn instantiate(
    deps: DepsMut,
    _env: Env,
    _info: MessageInfo,
    msg: InstantiateMsg,
) -> Result<Response, ContractError> {
    set_contract_version(deps.storage, CONTRACT_NAME, CONTRACT_VERSION)?;
    let governance_contract = addr_opt_validate(deps.api, &msg.governance_contract)?;

    let governance_percent = if let Some(governance_percent) = msg.governance_percent {
        if governance_percent > Uint64::new(100) {
            return Err(ContractError::IncorrectGovernancePercent {});
        };
        governance_percent
    } else {
        Uint64::zero()
    };

    let max_spread = if let Some(max_spread) = msg.max_spread {
        if max_spread.gt(&Decimal::from_str(MAX_ALLOWED_SLIPPAGE)?) {
            return Err(ContractError::IncorrectMaxSpread {});
        };

        max_spread
    } else {
        Decimal::percent(DEFAULT_MAX_SPREAD)
    };

    msg.astro_token.check(deps.api)?;

    if let Some(default_bridge) = &msg.default_bridge {
        default_bridge.check(deps.api)?
    }

    let cfg = Config {
        owner: deps.api.addr_validate(&msg.owner)?,
        default_bridge: msg.default_bridge,
        astro_token: msg.astro_token,
        factory_contract: deps.api.addr_validate(&msg.factory_contract)?,
        staking_contract: addr_opt_validate(deps.api, &msg.staking_contract)?,
        rewards_enabled: false,
        pre_upgrade_blocks: 0,
        last_distribution_block: 0,
        remainder_reward: Uint128::zero(),
        pre_upgrade_astro_amount: Uint128::zero(),
        governance_contract,
        governance_percent,
        max_spread,
    };

    if cfg.staking_contract.is_none() && cfg.governance_contract.is_none() {
        return Err(
            StdError::generic_err("Either staking or governance contract must be set").into(),
        );
    }

    CONFIG.save(deps.storage, &cfg)?;

    Ok(Response::default())
}

<<<<<<< HEAD
/// Exposes execute functions available in the contract.
///
/// ## Variants
=======
/// ## Description
/// Exposes execute functions available in the contract.
/// ## Params
/// * **deps** is an object of type [`Deps`].
///
/// * **env** is an object of type [`Env`].
///
/// * **_info** is an object of type [`MessageInfo`].
///
/// * **msg** is an object of type [`ExecuteMsg`].
///
/// ## Queries
>>>>>>> 042b0768
/// * **ExecuteMsg::Collect { assets }** Swaps collected fee tokens to ASTRO
/// and distributes the ASTRO between xASTRO and vxASTRO stakers.
///
/// * **ExecuteMsg::UpdateConfig {
///             factory_contract,
///             staking_contract,
///             governance_contract,
///             governance_percent,
///             max_spread,
///         }** Updates general contract settings stores in the [`Config`].
///
/// * **ExecuteMsg::UpdateBridges { add, remove }** Adds or removes bridge assets used to swap fee tokens to ASTRO.
///
/// * **ExecuteMsg::SwapBridgeAssets { assets }** Swap fee tokens (through bridges) to ASTRO.
///
/// * **ExecuteMsg::DistributeAstro {}** Private method used by the contract to distribute ASTRO rewards.
///
/// * **ExecuteMsg::ProposeNewOwner { owner, expires_in }** Creates a new request to change contract ownership.
///
/// * **ExecuteMsg::DropOwnershipProposal {}** Removes a request to change contract ownership.
///
/// * **ExecuteMsg::ClaimOwnership {}** Claims contract ownership.
///
/// * **ExecuteMsg::EnableRewards** Enables collected ASTRO (pre Maker upgrade) to be distributed to xASTRO stakers.
#[cfg_attr(not(feature = "library"), entry_point)]
pub fn execute(
    deps: DepsMut,
    env: Env,
    info: MessageInfo,
    msg: ExecuteMsg,
) -> Result<Response, ContractError> {
    match msg {
        ExecuteMsg::Collect { assets } => collect(deps, env, assets),
        ExecuteMsg::UpdateConfig {
            factory_contract,
            staking_contract,
            governance_contract,
            governance_percent,
            basic_asset,
            max_spread,
        } => update_config(
            deps,
            info,
            factory_contract,
            staking_contract,
            governance_contract,
            governance_percent,
            basic_asset,
            max_spread,
        ),
        ExecuteMsg::UpdateBridges { add, remove } => update_bridges(deps, info, add, remove),
        ExecuteMsg::SwapBridgeAssets { assets, depth } => {
            swap_bridge_assets(deps, env, info, assets, depth)
        }
        ExecuteMsg::DistributeAstro {} => distribute_astro(deps, env, info),
        ExecuteMsg::ProposeNewOwner { owner, expires_in } => {
            let config: Config = CONFIG.load(deps.storage)?;

            propose_new_owner(
                deps,
                info,
                env,
                owner,
                expires_in,
                config.owner,
                OWNERSHIP_PROPOSAL,
            )
            .map_err(Into::into)
        }
        ExecuteMsg::DropOwnershipProposal {} => {
            let config: Config = CONFIG.load(deps.storage)?;

            drop_ownership_proposal(deps, info, config.owner, OWNERSHIP_PROPOSAL)
                .map_err(Into::into)
        }
        ExecuteMsg::ClaimOwnership {} => {
            claim_ownership(deps, info, env, OWNERSHIP_PROPOSAL, |deps, new_owner| {
                CONFIG.update::<_, StdError>(deps.storage, |mut v| {
                    v.owner = new_owner;
                    Ok(v)
                })?;

                Ok(())
            })
            .map_err(Into::into)
        }
        ExecuteMsg::EnableRewards { blocks } => {
            let mut config: Config = CONFIG.load(deps.storage)?;

            // Permission check
            if info.sender != config.owner {
                return Err(ContractError::Unauthorized {});
            }

            // Can be enabled only once
            if config.rewards_enabled {
                return Err(ContractError::RewardsAlreadyEnabled {});
            }

            if blocks == 0 {
                return Err(ContractError::Std(StdError::generic_err(
                    "Number of blocks should be > 0",
                )));
            }

            config.rewards_enabled = true;
            config.pre_upgrade_blocks = blocks;
            config.last_distribution_block = env.block.height;
            CONFIG.save(deps.storage, &config)?;

            Ok(Response::default().add_attribute("action", "enable_rewards"))
        }
    }
}

<<<<<<< HEAD
/// Swaps fee tokens to ASTRO and distribute the resulting ASTRO to xASTRO and vxASTRO stakers.
///
/// * **assets** array with fee tokens being swapped to ASTRO.
=======
/// ## Description
/// Swaps fee tokens to ASTRO and distribute the resulting ASTRO to xASTRO and vxASTRO stakers.
/// Returns a [`ContractError`] on failure, otherwise returns a [`Response`] object if the
/// operation was successful.
/// # Params
/// * **deps** is an object of type [`DepsMut`].
///
/// * **env** is an object of type [`Env`].
///
/// * **assets** is a vector that contains objects of type [`AssetWithLimit`]. These are the fee tokens being swapped to ASTRO.
>>>>>>> 042b0768
fn collect(
    deps: DepsMut,
    env: Env,
    assets: Vec<AssetWithLimit>,
) -> Result<Response, ContractError> {
    let mut cfg = CONFIG.load(deps.storage)?;

    let astro = cfg.astro_token.clone();

    // Check for duplicate assets
    let mut uniq = HashSet::new();
    if !assets
        .clone()
        .into_iter()
        .all(|a| uniq.insert(a.info.to_string()))
    {
        return Err(ContractError::DuplicatedAsset {});
    }

    // Swap all non ASTRO tokens
    let (mut response, bridge_assets) = swap_assets(
        deps.as_ref(),
        &env.contract.address,
        &cfg,
        assets.into_iter().filter(|a| a.info.ne(&astro)).collect(),
        true,
    )?;

    // If no swap messages - send ASTRO directly to x/vxASTRO stakers
    if response.messages.is_empty() {
        let (mut distribute_msg, attributes) = distribute(deps, env, &mut cfg)?;
        if !distribute_msg.is_empty() {
            response.messages.append(&mut distribute_msg);
            response = response.add_attributes(attributes);
        }
    } else {
        response.messages.push(build_distribute_msg(
            env,
            bridge_assets,
            BRIDGES_INITIAL_DEPTH,
        )?);
    }

    Ok(response.add_attribute("action", "collect"))
}

<<<<<<< HEAD
=======
/// ## Description
>>>>>>> 042b0768
/// This enum describes available token types that can be used as a SwapTarget.
enum SwapTarget {
    Astro(SubMsg),
    Bridge { asset: AssetInfo, msg: SubMsg },
}

<<<<<<< HEAD
/// Swap all non ASTRO tokens to ASTRO.
///
/// * **contract_addr** maker contract address.
///
/// * **assets** array with assets to swap to ASTRO.
///
/// * **with_validation** whether the swap operation should be validated or not.
=======
/// ## Description
/// Swap all non ASTRO tokens to ASTRO. Returns a [`ContractError`] on failure, otherwise returns
/// a [`Response`] object if the operation was successful.
/// # Params
/// * **deps** is an object of type [`DepsMut`].
///
/// * **contract_addr** is an object of type [`Addr`] which is the maker contract address.
///
/// * **cfg** is an object of type [`Config`]. This is the Maker contract configuration.
///
/// * **assets** is a vector that contains objects of type [`AssetWithLimit`]. These are the assets to swap to ASTRO.
///
/// * **with_validation** is a parameter of type [`u64`]. Determines whether the swap operation is validated or not.
>>>>>>> 042b0768
fn swap_assets(
    deps: Deps,
    contract_addr: &Addr,
    cfg: &Config,
    assets: Vec<AssetWithLimit>,
    with_validation: bool,
) -> Result<(Response, Vec<AssetInfo>), ContractError> {
    let mut response = Response::default();
    let mut bridge_assets = HashMap::new();

    for a in assets {
        // Get balance
<<<<<<< HEAD
        let mut balance = a.info.query_pool(&deps.querier, contract_addr)?;
=======
        let mut balance = a.info.query_pool(&deps.querier, contract_addr.clone())?;
>>>>>>> 042b0768
        if let Some(limit) = a.limit {
            if limit < balance && limit > Uint128::zero() {
                balance = limit;
            }
        }

        if !balance.is_zero() {
            let swap_msg = if with_validation {
                swap(deps, cfg, a.info, balance)?
            } else {
                swap_no_validate(deps, cfg, a.info, balance)?
            };

            match swap_msg {
                SwapTarget::Astro(msg) => {
                    response.messages.push(msg);
                }
                SwapTarget::Bridge { asset, msg } => {
                    response.messages.push(msg);
                    bridge_assets.insert(asset.to_string(), asset);
                }
            }
        }
    }

    Ok((response, bridge_assets.into_values().collect()))
}

<<<<<<< HEAD
/// Checks if all required pools and bridges exists and performs a swap operation to ASTRO.
///
/// * **from_token** token to swap to ASTRO.
///
/// * **amount_in** amount of tokens to swap.
=======
/// ## Description
/// Checks if all required pools and bridges exists and performs a swap operation to ASTRO.
/// Returns a [`ContractError`] on failure, otherwise returns a vector that contains objects
/// of type [`SubMsg`] if the operation was successful.
/// # Params
/// * **deps** is an object of type [`DepsMut`].
///
/// * **cfg** is an object of type [`Config`]. This is the Maker contract configuration.
///
/// * **from_token** is an object of type [`AssetInfo`]. This is the token to swap to ASTRO.
///
/// * **amount_in** is an object of type [`Uint128`]. This is the amount of fee tokens to swap.
>>>>>>> 042b0768
fn swap(
    deps: Deps,
    cfg: &Config,
    from_token: AssetInfo,
    amount_in: Uint128,
) -> Result<SwapTarget, ContractError> {
    // 1. Check if bridge tokens exist
    let bridge_token = BRIDGES.load(deps.storage, from_token.to_string());
    if let Ok(bridge_token) = bridge_token {
        let bridge_pool = validate_bridge(
            deps,
            &cfg.factory_contract,
            &from_token,
            &bridge_token,
            &cfg.astro_token,
            BRIDGES_INITIAL_DEPTH,
<<<<<<< HEAD
            Some(amount_in),
=======
>>>>>>> 042b0768
        )?;

        let msg = build_swap_msg(
            &deps.querier,
            cfg.max_spread,
            &bridge_pool,
            &from_token,
<<<<<<< HEAD
            Some(&bridge_token),
=======
>>>>>>> 042b0768
            amount_in,
        )?;
        return Ok(SwapTarget::Bridge {
            asset: bridge_token,
            msg,
        });
    }

    // 2. Check for a pair with a default bridge
    if let Some(default_bridge) = &cfg.default_bridge {
        if from_token.ne(default_bridge) {
            let swap_to_default =
                try_build_swap_msg(&deps.querier, cfg, &from_token, default_bridge, amount_in);
            if let Ok(msg) = swap_to_default {
                return Ok(SwapTarget::Bridge {
                    asset: default_bridge.clone(),
                    msg,
                });
            }
        }
    }

    // 3. Check for a direct pair with ASTRO
    let swap_to_astro =
        try_build_swap_msg(&deps.querier, cfg, &from_token, &cfg.astro_token, amount_in);
    if let Ok(msg) = swap_to_astro {
        return Ok(SwapTarget::Astro(msg));
    }

    Err(ContractError::CannotSwap(from_token))
}
<<<<<<< HEAD

/// Performs a swap operation to ASTRO without additional checks.
/// was successful.
///
/// * **from_token** token to swap to ASTRO.
///
/// * **amount_in** amount of tokens to swap.
fn swap_no_validate(
    deps: Deps,
    cfg: &Config,
    from_token: AssetInfo,
    amount_in: Uint128,
) -> Result<SwapTarget, ContractError> {
    let astro = cfg.astro_token.clone();

    // Check if next level bridge exists
    let bridge_token = BRIDGES.load(deps.storage, from_token.to_string());
    if let Ok(asset) = bridge_token {
        let msg = try_build_swap_msg(&deps.querier, cfg, &from_token, &asset, amount_in)?;
        return Ok(SwapTarget::Bridge { asset, msg });
    }

    // Check for a direct swap to ASTRO
    let swap_to_astro = try_build_swap_msg(&deps.querier, cfg, &from_token, &astro, amount_in);
    if let Ok(msg) = swap_to_astro {
        return Ok(SwapTarget::Astro(msg));
    }

    Err(ContractError::CannotSwap(from_token))
}

/// Swaps collected fees using bridge assets.
///
/// * **assets** array with fee tokens to swap as well as amount of tokens to swap.
///
/// * **depth** maximum route length used to swap a fee token.
///
/// ## Executor
=======

/// ## Description
/// Performs a swap operation to ASTRO without additional checks. Returns a [`ContractError`] on failure,
/// otherwise returns a vector that contains objects of type [`SubMsg`] if the operation
/// was successful.
/// # Params
/// * **deps** is an object of type [`DepsMut`].
///
/// * **cfg** is an object of type [`Config`]. This is the Maker contract configuration.
///
/// * **from_token** is an object of type [`AssetInfo`]. This is the token to swap to ASTRO.
///
/// * **amount_in** is an object of type [`Uint128`]. This is the amount of tokens to swap.
fn swap_no_validate(
    deps: Deps,
    cfg: &Config,
    from_token: AssetInfo,
    amount_in: Uint128,
) -> Result<SwapTarget, ContractError> {
    let astro = cfg.astro_token.clone();

    // Check if next level bridge exists
    let bridge_token = BRIDGES.load(deps.storage, from_token.to_string());
    if let Ok(asset) = bridge_token {
        let msg = try_build_swap_msg(&deps.querier, cfg, &from_token, &asset, amount_in)?;
        return Ok(SwapTarget::Bridge { asset, msg });
    }

    // Check for a direct swap to ASTRO
    let swap_to_astro = try_build_swap_msg(&deps.querier, cfg, &from_token, &astro, amount_in);
    if let Ok(msg) = swap_to_astro {
        return Ok(SwapTarget::Astro(msg));
    }

    Err(ContractError::CannotSwap(from_token))
}

/// ## Description
/// Swaps collected fees using bridge assets. Returns a [`ContractError`] on failure.
/// ## Params
/// * **deps** is an object of type [`DepsMut`].
///
/// * **env** is an object of type [`Env`].
///
/// * **info** is an object of type [`MessageInfo`].
///
/// * **assets** is a vector field of type [`AssetWithLimit`]. These are the fee tokens to swap as well as amounts of tokens to swap.
///
/// * **depth** is an object of type [`u64`]. This is the maximum route length used to swap a fee token.
///
/// ##Executor
>>>>>>> 042b0768
/// Only the Maker contract itself can execute this.
fn swap_bridge_assets(
    deps: DepsMut,
    env: Env,
    info: MessageInfo,
    assets: Vec<AssetInfo>,
    depth: u64,
) -> Result<Response, ContractError> {
    if info.sender != env.contract.address {
        return Err(ContractError::Unauthorized {});
    }

    if assets.is_empty() {
        return Ok(Response::default());
    }

    // Check that the contract doesn't call itself endlessly
    if depth >= BRIDGES_EXECUTION_MAX_DEPTH {
        return Err(ContractError::MaxBridgeDepth(depth));
    }

    let cfg = CONFIG.load(deps.storage)?;

    let bridges = assets
        .into_iter()
        .map(|a| AssetWithLimit {
            info: a,
            limit: None,
        })
        .collect();

    let (response, bridge_assets) =
        swap_assets(deps.as_ref(), &env.contract.address, &cfg, bridges, false)?;

    // There should always be some messages, if there are none - something went wrong
    if response.messages.is_empty() {
        return Err(ContractError::Std(StdError::generic_err(
            "Empty swap messages",
        )));
    }

    Ok(response
        .add_submessage(build_distribute_msg(env, bridge_assets, depth + 1)?)
        .add_attribute("action", "swap_bridge_assets"))
}

<<<<<<< HEAD
/// Distributes ASTRO rewards to x/vxASTRO holders.
///
/// ## Executor
=======
/// ## Description
/// Distributes ASTRO rewards to x/vxASTRO holders. Returns a [`ContractError`] on failure.
/// ## Params
/// * **deps** is an object of type [`DepsMut`].
///
/// * **env** is an object of type [`Env`].
///
/// * **info** is an object of type [`MessageInfo`].
///
/// ##Executor
>>>>>>> 042b0768
/// Only the Maker contract itself can execute this.
fn distribute_astro(deps: DepsMut, env: Env, info: MessageInfo) -> Result<Response, ContractError> {
    if info.sender != env.contract.address {
        return Err(ContractError::Unauthorized {});
    }

    let mut cfg = CONFIG.load(deps.storage)?;
    let (distribute_msg, attributes) = distribute(deps, env, &mut cfg)?;
    if distribute_msg.is_empty() {
        return Ok(Response::default());
    }

    Ok(Response::default()
        .add_submessages(distribute_msg)
        .add_attributes(attributes))
}

type DistributeMsgParts = (Vec<SubMsg>, Vec<Attribute>);

<<<<<<< HEAD
/// Private function that performs the ASTRO token distribution to x/vxASTRO.
=======
/// ## Description
/// Private function that performs the ASTRO token distribution to x/vxASTRO. Returns a [`ContractError`] on failure,
/// otherwise returns a vector that contains the objects of type [`SubMsg`] if the operation was successful.
/// # Params
/// * **deps** is an object of type [`DepsMut`].
///
/// * **env** is an object of type [`Env`].
///
/// * **cfg** is an object of type [`Config`].
>>>>>>> 042b0768
fn distribute(
    deps: DepsMut,
    env: Env,
    cfg: &mut Config,
) -> Result<DistributeMsgParts, ContractError> {
    let mut result = vec![];
    let mut attributes = vec![];

    let mut amount = cfg
        .astro_token
<<<<<<< HEAD
        .query_pool(&deps.querier, &env.contract.address)?;
=======
        .query_pool(&deps.querier, env.contract.address)?;
>>>>>>> 042b0768
    if amount.is_zero() {
        return Ok((result, attributes));
    }
    let mut pure_astro_reward = amount;
    let mut current_preupgrade_distribution = Uint128::zero();

    if !cfg.rewards_enabled {
        cfg.pre_upgrade_astro_amount = amount;
        cfg.remainder_reward = amount;
        CONFIG.save(deps.storage, cfg)?;
        return Ok((result, attributes));
    } else if !cfg.remainder_reward.is_zero() {
        let blocks_passed = env.block.height - cfg.last_distribution_block;
        if blocks_passed == 0 {
            return Ok((result, attributes));
        }
        let mut remainder_reward = cfg.remainder_reward;
        let astro_distribution_portion = cfg
            .pre_upgrade_astro_amount
            .checked_div(Uint128::from(cfg.pre_upgrade_blocks))?;

        current_preupgrade_distribution = min(
            Uint128::from(blocks_passed).checked_mul(astro_distribution_portion)?,
            remainder_reward,
        );

        // Subtract undistributed rewards
        amount = amount.checked_sub(remainder_reward)?;
        pure_astro_reward = amount;

        // Add the amount of pre Maker upgrade accrued ASTRO from fee token swaps
        amount = amount.checked_add(current_preupgrade_distribution)?;

        remainder_reward = remainder_reward.checked_sub(current_preupgrade_distribution)?;

        // Reduce the amount of pre-upgrade ASTRO that has to be distributed
        cfg.remainder_reward = remainder_reward;
        cfg.last_distribution_block = env.block.height;
        CONFIG.save(deps.storage, cfg)?;
    }

    let governance_amount = if let Some(governance_contract) = &cfg.governance_contract {
        let amount =
            amount.multiply_ratio(Uint128::from(cfg.governance_percent), Uint128::new(100));
        if amount.u128() > 0 {
            let send_msg = match &cfg.astro_token {
                AssetInfo::Token { contract_addr } => CosmosMsg::Wasm(WasmMsg::Execute {
                    contract_addr: contract_addr.to_string(),
                    msg: to_binary(&Cw20ExecuteMsg::Send {
                        contract: governance_contract.to_string(),
                        msg: Binary::default(),
                        amount,
                    })?,
                    funds: vec![],
                }),
                AssetInfo::NativeToken { denom } => CosmosMsg::Wasm(wasm_execute(
                    governance_contract,
                    &astro_satellite_package::ExecuteMsg::TransferAstro {},
                    coins(amount.u128(), denom),
                )?),
            };
            result.push(SubMsg::new(send_msg))
        }
        amount
    } else {
        Uint128::zero()
    };

    if let Some(staking_contract) = &cfg.staking_contract {
        let amount = amount.checked_sub(governance_amount)?;
        if !amount.is_zero() {
            let to_staking_asset = Asset {
                info: cfg.astro_token.clone(),
                amount,
            };
            result.push(SubMsg::new(
<<<<<<< HEAD
                to_staking_asset.into_msg(&deps.querier, staking_contract)?,
=======
                to_staking_asset.into_msg(&deps.querier, staking_contract.clone())?,
>>>>>>> 042b0768
            ));
        }
    }

    attributes = vec![
        attr("action", "distribute_astro"),
        attr("astro_distribution", pure_astro_reward),
    ];
    if !current_preupgrade_distribution.is_zero() {
        attributes.push(attr(
            "preupgrade_astro_distribution",
            current_preupgrade_distribution,
        ));
    }

    Ok((result, attributes))
}

<<<<<<< HEAD
/// Updates general contract parameters.
///
/// * **factory_contract** address of the factory contract.
///
/// * **staking_contract** address of the xASTRO staking contract.
///
/// * **governance_contract** address of the vxASTRO fee distributor contract.
///
/// * **governance_percent** percentage of ASTRO that goes to the vxASTRO fee distributor.
///
/// * **max_spread** max spread used when swapping fee tokens to ASTRO.
///
/// ## Executor
=======
/// ## Description
/// Updates general contarct parameters. Returns a [`ContractError`] on failure or the [`Config`]
/// data will be updated if the transaction is successful.
/// ## Params
/// * **deps** is an object of type [`DepsMut`].
///
/// * **info** is an object of type [`MessageInfo`].
///
/// * **factory_contract** is an [`Option`] field of type [`String`]. This is the address of the factory contract.
///
/// * **staking_contract** is an [`Option`] field of type [`String`]. This is the address of the xASTRO staking contract.
///
/// * **governance_contract** is an [`Option`] field of type [`UpdateAddr`]. This is the address of the vxASTRO fee distributor contract.
///
/// * **governance_percent** is an [`Option`] field of type [`Uint64`]. This is the percentage of ASTRO that goes to the vxASTRO fee distributor.
///
/// * **max_spread** is an [`Option`] field of type [`Decimal`]. Thisis the max spread used when swapping fee tokens to ASTRO.
///
/// ##Executor
>>>>>>> 042b0768
/// Only the owner can execute this.
#[allow(clippy::too_many_arguments)]
fn update_config(
    deps: DepsMut,
    info: MessageInfo,
    factory_contract: Option<String>,
    staking_contract: Option<String>,
    governance_contract: Option<UpdateAddr>,
    governance_percent: Option<Uint64>,
    default_bridge_opt: Option<AssetInfo>,
    max_spread: Option<Decimal>,
) -> Result<Response, ContractError> {
    let mut attributes = vec![attr("action", "set_config")];

    let mut config = CONFIG.load(deps.storage)?;

    // Permission check
    if info.sender != config.owner {
        return Err(ContractError::Unauthorized {});
    }

    if let Some(factory_contract) = factory_contract {
        config.factory_contract = deps.api.addr_validate(&factory_contract)?;
        attributes.push(attr("factory_contract", &factory_contract));
    };

    if let Some(staking_contract) = staking_contract {
        config.staking_contract = Some(deps.api.addr_validate(&staking_contract)?);
        attributes.push(attr("staking_contract", &staking_contract));
    };

    if let Some(action) = governance_contract {
        match action {
            UpdateAddr::Set(gov) => {
                config.governance_contract = Some(deps.api.addr_validate(&gov)?);
                attributes.push(attr("governance_contract", &gov));
            }
            UpdateAddr::Remove {} => {
                if config.staking_contract.is_none() {
                    return Err(StdError::generic_err(
                        "Cannot remove governance contract if staking contract is not set",
                    )
                    .into());
                }
                attributes.push(attr("governance_contract", "removed"));
                config.governance_contract = None;
            }
        }
    }

    if let Some(governance_percent) = governance_percent {
        if governance_percent > Uint64::new(100) {
            return Err(ContractError::IncorrectGovernancePercent {});
        };

        config.governance_percent = governance_percent;
        attributes.push(attr("governance_percent", governance_percent));
    };

    if let Some(default_bridge) = &default_bridge_opt {
        default_bridge.check(deps.api)?;
        attributes.push(attr("default_bridge", default_bridge.to_string()));
        config.default_bridge = default_bridge_opt;
    }

    if let Some(max_spread) = max_spread {
        if max_spread > Decimal::from_str(MAX_ALLOWED_SLIPPAGE)? {
            return Err(ContractError::IncorrectMaxSpread {});
        };

        config.max_spread = max_spread;
        attributes.push(attr("max_spread", max_spread.to_string()));
    };

    CONFIG.save(deps.storage, &config)?;

    Ok(Response::new().add_attributes(attributes))
}

<<<<<<< HEAD
/// Adds or removes bridge tokens used to swap fee tokens to ASTRO.
///
/// * **add** array of bridge tokens added to swap fee tokens with.
///
/// * **remove** array of bridge tokens removed from being used to swap certain fee tokens.
///
/// ## Executor
=======
/// ## Description
/// Adds or removes bridge tokens used to swap fee tokens to ASTRO. Returns a [`ContractError`] on failure.
/// ## Params
/// * **deps** is an object of type [`DepsMut`].
///
/// * **info** is an object of type [`MessageInfo`].
///
/// * **add** is an [`Option`] field of type [`Vec<(AssetInfo, AssetInfo)>`]. This is a vector of bridge tokens added to swap fee tokens with.
///
/// * **remove** is an [`Option`] field of type [`Vec<AssetInfo>`]. This is a vector of bridge
/// tokens removed from being used to swap certain fee tokens.
///
/// ##Executor
>>>>>>> 042b0768
/// Only the owner can execute this.
fn update_bridges(
    deps: DepsMut,
    info: MessageInfo,
    add: Option<Vec<(AssetInfo, AssetInfo)>>,
    remove: Option<Vec<AssetInfo>>,
) -> Result<Response, ContractError> {
    let cfg = CONFIG.load(deps.storage)?;

    // Permission check
    if info.sender != cfg.owner {
        return Err(ContractError::Unauthorized {});
    }

    // Remove old bridges
    if let Some(remove_bridges) = remove {
        for asset in remove_bridges {
            BRIDGES.remove(
                deps.storage,
                deps.api.addr_validate(&asset.to_string())?.to_string(),
            );
        }
    }

    // Add new bridges
    let astro = cfg.astro_token.clone();
    if let Some(add_bridges) = add {
        for (asset, bridge) in add_bridges {
            if asset.equal(&bridge) {
                return Err(ContractError::InvalidBridge(asset, bridge));
            }

            // Check that bridge tokens can be swapped to ASTRO
            validate_bridge(
                deps.as_ref(),
                &cfg.factory_contract,
                &asset,
                &bridge,
                &astro,
                BRIDGES_INITIAL_DEPTH,
                None,
            )?;

            BRIDGES.save(deps.storage, asset.to_string(), &bridge)?;
        }
    }

    Ok(Response::default().add_attribute("action", "update_bridges"))
}

<<<<<<< HEAD
/// Exposes all the queries available in the contract.
=======
/// ## Description
/// Exposes all the queries available in the contract.
/// # Params
/// * **deps** is an object of type [`DepsMut`].
///
/// * **env** is an object of type [`Env`].
///
/// * **msg** is an object of type [`QueryMsg`].
>>>>>>> 042b0768
///
/// ## Queries
/// * **QueryMsg::Config {}** Returns the Maker contract configuration using a [`ConfigResponse`] object.
///
/// * **QueryMsg::Balances { assets }** Returns the balances of certain fee tokens accrued by the Maker
/// using a [`ConfigResponse`] object.
///
/// * **QueryMsg::Bridges {}** Returns the bridges used for swapping fee tokens
/// using a vector of [`(String, String)`] denoting Asset -> Bridge connections.
#[cfg_attr(not(feature = "library"), entry_point)]
pub fn query(deps: Deps, env: Env, msg: QueryMsg) -> StdResult<Binary> {
    match msg {
        QueryMsg::Config {} => to_binary(&query_get_config(deps)?),
        QueryMsg::Balances { assets } => to_binary(&query_get_balances(deps, env, assets)?),
        QueryMsg::Bridges {} => to_binary(&query_bridges(deps)?),
    }
}

<<<<<<< HEAD
/// Returns information about the Maker configuration using a [`ConfigResponse`] object.
=======
/// ## Description
/// Returns information about the Maker configuration using a [`ConfigResponse`] object.
/// ## Params
/// * **deps** is an object of type [`Deps`].
>>>>>>> 042b0768
fn query_get_config(deps: Deps) -> StdResult<ConfigResponse> {
    let config = CONFIG.load(deps.storage)?;
    Ok(ConfigResponse {
        owner: config.owner,
        factory_contract: config.factory_contract,
        staking_contract: config.staking_contract,
        governance_contract: config.governance_contract,
        governance_percent: config.governance_percent,
        astro_token: config.astro_token,
        max_spread: config.max_spread,
        remainder_reward: config.remainder_reward,
        pre_upgrade_astro_amount: config.pre_upgrade_astro_amount,
        default_bridge: config.default_bridge,
    })
}

<<<<<<< HEAD
/// Returns Maker's fee token balances for specific tokens using a [`BalancesResponse`] object.
///
/// * **assets** array with assets for which we query the Maker's balances.
=======
/// ## Description
/// Returns Maker's fee token balances for specific tokens using a [`ConfigResponse`] object.
/// ## Params
/// * **deps** is an object of type [`Deps`].
///
/// * **env** is an object of type [`Env`].
///
/// * **assets** is a vector that contains objects of type [`AssetInfo`]. These are the assets for which we query the Maker's balances.
>>>>>>> 042b0768
fn query_get_balances(deps: Deps, env: Env, assets: Vec<AssetInfo>) -> StdResult<BalancesResponse> {
    let mut resp = BalancesResponse { balances: vec![] };

    for a in assets {
        // Get balance
<<<<<<< HEAD
        let balance = a.query_pool(&deps.querier, &env.contract.address)?;
=======
        let balance = a.query_pool(&deps.querier, env.contract.address.clone())?;
>>>>>>> 042b0768
        if !balance.is_zero() {
            resp.balances.push(Asset {
                info: a,
                amount: balance,
            })
        }
    }

    Ok(resp)
}

<<<<<<< HEAD
/// Returns bridge tokens used for swapping fee tokens to ASTRO.
=======
/// ## Description
/// Returns bridge tokens used for swapping fee tokens to ASTRO.
/// ## Params
/// * **deps** is an object of type [`Deps`].
>>>>>>> 042b0768
fn query_bridges(deps: Deps) -> StdResult<Vec<(String, String)>> {
    BRIDGES
        .range(deps.storage, None, None, Order::Ascending)
        .map(|bridge| {
            let (bridge, asset) = bridge?;
            Ok((bridge, asset.to_string()))
        })
        .collect()
}

<<<<<<< HEAD
/// Returns asset information for the specified pair.
///
/// * **contract_addr** Astroport pair contract address.
pub fn query_pair(deps: Deps, contract_addr: Addr) -> StdResult<Vec<AssetInfo>> {
    let res: PairInfo = deps
        .querier
        .query_wasm_smart(contract_addr, &astroport::pair::QueryMsg::Pair {})?;

    Ok(res.asset_infos)
}

/// Manages contract migration.
=======
/// ## Description
/// Used for contract migration. Returns a default object of type [`Response`].
/// ## Params
/// * **deps** is an object of type [`Deps`].
///
/// * **_env** is an object of type [`Env`].
///
/// * **msg** is an object of type [`MigrateMsg`].
>>>>>>> 042b0768
#[cfg_attr(not(feature = "library"), entry_point)]
pub fn migrate(mut deps: DepsMut, _env: Env, msg: MigrateMsg) -> Result<Response, ContractError> {
    let contract_version = get_contract_version(deps.storage)?;

    match contract_version.contract.as_ref() {
        "astroport-maker" => match contract_version.version.as_ref() {
<<<<<<< HEAD
            "1.0.0" | "1.0.1" | "1.1.0" => migrate_to_v120(deps.branch(), msg)?,
=======
            "1.0.1" => migrate_to_v110(deps.branch(), msg)?,
            "1.1.0" => {}
>>>>>>> 042b0768
            _ => return Err(ContractError::MigrationError {}),
        },
        _ => return Err(ContractError::MigrationError {}),
    };

    set_contract_version(deps.storage, CONTRACT_NAME, CONTRACT_VERSION)?;

    Ok(Response::new()
        .add_attribute("previous_contract_name", &contract_version.contract)
        .add_attribute("previous_contract_version", &contract_version.version)
        .add_attribute("new_contract_name", CONTRACT_NAME)
        .add_attribute("new_contract_version", CONTRACT_VERSION))
}<|MERGE_RESOLUTION|>--- conflicted
+++ resolved
@@ -2,20 +2,12 @@
 use crate::state::{Config, BRIDGES, CONFIG, OWNERSHIP_PROPOSAL};
 use std::cmp::min;
 
-<<<<<<< HEAD
-use crate::migration::migrate_to_v120;
-=======
 use crate::migration::migrate_to_v110;
->>>>>>> 042b0768
 use crate::utils::{
     build_distribute_msg, build_swap_msg, try_build_swap_msg, validate_bridge,
     BRIDGES_EXECUTION_MAX_DEPTH, BRIDGES_INITIAL_DEPTH,
 };
-<<<<<<< HEAD
-use astroport::asset::{addr_opt_validate, Asset, AssetInfo, PairInfo};
-=======
 use astroport::asset::{addr_opt_validate, Asset, AssetInfo};
->>>>>>> 042b0768
 use astroport::common::{claim_ownership, drop_ownership_proposal, propose_new_owner};
 use astroport::factory::UpdateAddr;
 use astroport::maker::{
@@ -40,21 +32,7 @@
 /// Sets the default maximum spread (as a percentage) used when swapping fee tokens to ASTRO.
 const DEFAULT_MAX_SPREAD: u64 = 5; // 5%
 
-<<<<<<< HEAD
 /// Creates a new contract with the specified parameters in [`InstantiateMsg`].
-=======
-/// ## Description
-/// Creates a new contract with the specified parameters in [`InstantiateMsg`].
-/// Returns a default object of type [`Response`] if the operation was successful,
-/// or a [`ContractError`] if the contract was not created.
-/// ## Params
-/// * **deps** is an object of type [`DepsMut`].
-///
-/// * **_env** is an object of type [`Env`].
-///
-/// * **_info** is an object of type [`MessageInfo`].
-/// * **msg** is a message of type [`InstantiateMsg`] which contains the parameters used for creating the contract.
->>>>>>> 042b0768
 #[cfg_attr(not(feature = "library"), entry_point)]
 pub fn instantiate(
     deps: DepsMut,
@@ -117,24 +95,9 @@
     Ok(Response::default())
 }
 
-<<<<<<< HEAD
 /// Exposes execute functions available in the contract.
 ///
 /// ## Variants
-=======
-/// ## Description
-/// Exposes execute functions available in the contract.
-/// ## Params
-/// * **deps** is an object of type [`Deps`].
-///
-/// * **env** is an object of type [`Env`].
-///
-/// * **_info** is an object of type [`MessageInfo`].
-///
-/// * **msg** is an object of type [`ExecuteMsg`].
-///
-/// ## Queries
->>>>>>> 042b0768
 /// * **ExecuteMsg::Collect { assets }** Swaps collected fee tokens to ASTRO
 /// and distributes the ASTRO between xASTRO and vxASTRO stakers.
 ///
@@ -250,22 +213,9 @@
     }
 }
 
-<<<<<<< HEAD
 /// Swaps fee tokens to ASTRO and distribute the resulting ASTRO to xASTRO and vxASTRO stakers.
 ///
 /// * **assets** array with fee tokens being swapped to ASTRO.
-=======
-/// ## Description
-/// Swaps fee tokens to ASTRO and distribute the resulting ASTRO to xASTRO and vxASTRO stakers.
-/// Returns a [`ContractError`] on failure, otherwise returns a [`Response`] object if the
-/// operation was successful.
-/// # Params
-/// * **deps** is an object of type [`DepsMut`].
-///
-/// * **env** is an object of type [`Env`].
-///
-/// * **assets** is a vector that contains objects of type [`AssetWithLimit`]. These are the fee tokens being swapped to ASTRO.
->>>>>>> 042b0768
 fn collect(
     deps: DepsMut,
     env: Env,
@@ -312,17 +262,12 @@
     Ok(response.add_attribute("action", "collect"))
 }
 
-<<<<<<< HEAD
-=======
-/// ## Description
->>>>>>> 042b0768
 /// This enum describes available token types that can be used as a SwapTarget.
 enum SwapTarget {
     Astro(SubMsg),
     Bridge { asset: AssetInfo, msg: SubMsg },
 }
 
-<<<<<<< HEAD
 /// Swap all non ASTRO tokens to ASTRO.
 ///
 /// * **contract_addr** maker contract address.
@@ -330,21 +275,6 @@
 /// * **assets** array with assets to swap to ASTRO.
 ///
 /// * **with_validation** whether the swap operation should be validated or not.
-=======
-/// ## Description
-/// Swap all non ASTRO tokens to ASTRO. Returns a [`ContractError`] on failure, otherwise returns
-/// a [`Response`] object if the operation was successful.
-/// # Params
-/// * **deps** is an object of type [`DepsMut`].
-///
-/// * **contract_addr** is an object of type [`Addr`] which is the maker contract address.
-///
-/// * **cfg** is an object of type [`Config`]. This is the Maker contract configuration.
-///
-/// * **assets** is a vector that contains objects of type [`AssetWithLimit`]. These are the assets to swap to ASTRO.
-///
-/// * **with_validation** is a parameter of type [`u64`]. Determines whether the swap operation is validated or not.
->>>>>>> 042b0768
 fn swap_assets(
     deps: Deps,
     contract_addr: &Addr,
@@ -357,11 +287,7 @@
 
     for a in assets {
         // Get balance
-<<<<<<< HEAD
         let mut balance = a.info.query_pool(&deps.querier, contract_addr)?;
-=======
-        let mut balance = a.info.query_pool(&deps.querier, contract_addr.clone())?;
->>>>>>> 042b0768
         if let Some(limit) = a.limit {
             if limit < balance && limit > Uint128::zero() {
                 balance = limit;
@@ -390,26 +316,11 @@
     Ok((response, bridge_assets.into_values().collect()))
 }
 
-<<<<<<< HEAD
 /// Checks if all required pools and bridges exists and performs a swap operation to ASTRO.
 ///
 /// * **from_token** token to swap to ASTRO.
 ///
 /// * **amount_in** amount of tokens to swap.
-=======
-/// ## Description
-/// Checks if all required pools and bridges exists and performs a swap operation to ASTRO.
-/// Returns a [`ContractError`] on failure, otherwise returns a vector that contains objects
-/// of type [`SubMsg`] if the operation was successful.
-/// # Params
-/// * **deps** is an object of type [`DepsMut`].
-///
-/// * **cfg** is an object of type [`Config`]. This is the Maker contract configuration.
-///
-/// * **from_token** is an object of type [`AssetInfo`]. This is the token to swap to ASTRO.
-///
-/// * **amount_in** is an object of type [`Uint128`]. This is the amount of fee tokens to swap.
->>>>>>> 042b0768
 fn swap(
     deps: Deps,
     cfg: &Config,
@@ -426,10 +337,6 @@
             &bridge_token,
             &cfg.astro_token,
             BRIDGES_INITIAL_DEPTH,
-<<<<<<< HEAD
-            Some(amount_in),
-=======
->>>>>>> 042b0768
         )?;
 
         let msg = build_swap_msg(
@@ -437,10 +344,7 @@
             cfg.max_spread,
             &bridge_pool,
             &from_token,
-<<<<<<< HEAD
             Some(&bridge_token),
-=======
->>>>>>> 042b0768
             amount_in,
         )?;
         return Ok(SwapTarget::Bridge {
@@ -472,7 +376,6 @@
 
     Err(ContractError::CannotSwap(from_token))
 }
-<<<<<<< HEAD
 
 /// Performs a swap operation to ASTRO without additional checks.
 /// was successful.
@@ -511,59 +414,6 @@
 /// * **depth** maximum route length used to swap a fee token.
 ///
 /// ## Executor
-=======
-
-/// ## Description
-/// Performs a swap operation to ASTRO without additional checks. Returns a [`ContractError`] on failure,
-/// otherwise returns a vector that contains objects of type [`SubMsg`] if the operation
-/// was successful.
-/// # Params
-/// * **deps** is an object of type [`DepsMut`].
-///
-/// * **cfg** is an object of type [`Config`]. This is the Maker contract configuration.
-///
-/// * **from_token** is an object of type [`AssetInfo`]. This is the token to swap to ASTRO.
-///
-/// * **amount_in** is an object of type [`Uint128`]. This is the amount of tokens to swap.
-fn swap_no_validate(
-    deps: Deps,
-    cfg: &Config,
-    from_token: AssetInfo,
-    amount_in: Uint128,
-) -> Result<SwapTarget, ContractError> {
-    let astro = cfg.astro_token.clone();
-
-    // Check if next level bridge exists
-    let bridge_token = BRIDGES.load(deps.storage, from_token.to_string());
-    if let Ok(asset) = bridge_token {
-        let msg = try_build_swap_msg(&deps.querier, cfg, &from_token, &asset, amount_in)?;
-        return Ok(SwapTarget::Bridge { asset, msg });
-    }
-
-    // Check for a direct swap to ASTRO
-    let swap_to_astro = try_build_swap_msg(&deps.querier, cfg, &from_token, &astro, amount_in);
-    if let Ok(msg) = swap_to_astro {
-        return Ok(SwapTarget::Astro(msg));
-    }
-
-    Err(ContractError::CannotSwap(from_token))
-}
-
-/// ## Description
-/// Swaps collected fees using bridge assets. Returns a [`ContractError`] on failure.
-/// ## Params
-/// * **deps** is an object of type [`DepsMut`].
-///
-/// * **env** is an object of type [`Env`].
-///
-/// * **info** is an object of type [`MessageInfo`].
-///
-/// * **assets** is a vector field of type [`AssetWithLimit`]. These are the fee tokens to swap as well as amounts of tokens to swap.
-///
-/// * **depth** is an object of type [`u64`]. This is the maximum route length used to swap a fee token.
-///
-/// ##Executor
->>>>>>> 042b0768
 /// Only the Maker contract itself can execute this.
 fn swap_bridge_assets(
     deps: DepsMut,
@@ -610,22 +460,9 @@
         .add_attribute("action", "swap_bridge_assets"))
 }
 
-<<<<<<< HEAD
 /// Distributes ASTRO rewards to x/vxASTRO holders.
 ///
 /// ## Executor
-=======
-/// ## Description
-/// Distributes ASTRO rewards to x/vxASTRO holders. Returns a [`ContractError`] on failure.
-/// ## Params
-/// * **deps** is an object of type [`DepsMut`].
-///
-/// * **env** is an object of type [`Env`].
-///
-/// * **info** is an object of type [`MessageInfo`].
-///
-/// ##Executor
->>>>>>> 042b0768
 /// Only the Maker contract itself can execute this.
 fn distribute_astro(deps: DepsMut, env: Env, info: MessageInfo) -> Result<Response, ContractError> {
     if info.sender != env.contract.address {
@@ -645,19 +482,7 @@
 
 type DistributeMsgParts = (Vec<SubMsg>, Vec<Attribute>);
 
-<<<<<<< HEAD
 /// Private function that performs the ASTRO token distribution to x/vxASTRO.
-=======
-/// ## Description
-/// Private function that performs the ASTRO token distribution to x/vxASTRO. Returns a [`ContractError`] on failure,
-/// otherwise returns a vector that contains the objects of type [`SubMsg`] if the operation was successful.
-/// # Params
-/// * **deps** is an object of type [`DepsMut`].
-///
-/// * **env** is an object of type [`Env`].
-///
-/// * **cfg** is an object of type [`Config`].
->>>>>>> 042b0768
 fn distribute(
     deps: DepsMut,
     env: Env,
@@ -668,11 +493,7 @@
 
     let mut amount = cfg
         .astro_token
-<<<<<<< HEAD
         .query_pool(&deps.querier, &env.contract.address)?;
-=======
-        .query_pool(&deps.querier, env.contract.address)?;
->>>>>>> 042b0768
     if amount.is_zero() {
         return Ok((result, attributes));
     }
@@ -749,11 +570,7 @@
                 amount,
             };
             result.push(SubMsg::new(
-<<<<<<< HEAD
                 to_staking_asset.into_msg(&deps.querier, staking_contract)?,
-=======
-                to_staking_asset.into_msg(&deps.querier, staking_contract.clone())?,
->>>>>>> 042b0768
             ));
         }
     }
@@ -772,7 +589,6 @@
     Ok((result, attributes))
 }
 
-<<<<<<< HEAD
 /// Updates general contract parameters.
 ///
 /// * **factory_contract** address of the factory contract.
@@ -786,27 +602,6 @@
 /// * **max_spread** max spread used when swapping fee tokens to ASTRO.
 ///
 /// ## Executor
-=======
-/// ## Description
-/// Updates general contarct parameters. Returns a [`ContractError`] on failure or the [`Config`]
-/// data will be updated if the transaction is successful.
-/// ## Params
-/// * **deps** is an object of type [`DepsMut`].
-///
-/// * **info** is an object of type [`MessageInfo`].
-///
-/// * **factory_contract** is an [`Option`] field of type [`String`]. This is the address of the factory contract.
-///
-/// * **staking_contract** is an [`Option`] field of type [`String`]. This is the address of the xASTRO staking contract.
-///
-/// * **governance_contract** is an [`Option`] field of type [`UpdateAddr`]. This is the address of the vxASTRO fee distributor contract.
-///
-/// * **governance_percent** is an [`Option`] field of type [`Uint64`]. This is the percentage of ASTRO that goes to the vxASTRO fee distributor.
-///
-/// * **max_spread** is an [`Option`] field of type [`Decimal`]. Thisis the max spread used when swapping fee tokens to ASTRO.
-///
-/// ##Executor
->>>>>>> 042b0768
 /// Only the owner can execute this.
 #[allow(clippy::too_many_arguments)]
 fn update_config(
@@ -886,7 +681,6 @@
     Ok(Response::new().add_attributes(attributes))
 }
 
-<<<<<<< HEAD
 /// Adds or removes bridge tokens used to swap fee tokens to ASTRO.
 ///
 /// * **add** array of bridge tokens added to swap fee tokens with.
@@ -894,21 +688,6 @@
 /// * **remove** array of bridge tokens removed from being used to swap certain fee tokens.
 ///
 /// ## Executor
-=======
-/// ## Description
-/// Adds or removes bridge tokens used to swap fee tokens to ASTRO. Returns a [`ContractError`] on failure.
-/// ## Params
-/// * **deps** is an object of type [`DepsMut`].
-///
-/// * **info** is an object of type [`MessageInfo`].
-///
-/// * **add** is an [`Option`] field of type [`Vec<(AssetInfo, AssetInfo)>`]. This is a vector of bridge tokens added to swap fee tokens with.
-///
-/// * **remove** is an [`Option`] field of type [`Vec<AssetInfo>`]. This is a vector of bridge
-/// tokens removed from being used to swap certain fee tokens.
-///
-/// ##Executor
->>>>>>> 042b0768
 /// Only the owner can execute this.
 fn update_bridges(
     deps: DepsMut,
@@ -949,7 +728,6 @@
                 &bridge,
                 &astro,
                 BRIDGES_INITIAL_DEPTH,
-                None,
             )?;
 
             BRIDGES.save(deps.storage, asset.to_string(), &bridge)?;
@@ -959,18 +737,7 @@
     Ok(Response::default().add_attribute("action", "update_bridges"))
 }
 
-<<<<<<< HEAD
 /// Exposes all the queries available in the contract.
-=======
-/// ## Description
-/// Exposes all the queries available in the contract.
-/// # Params
-/// * **deps** is an object of type [`DepsMut`].
-///
-/// * **env** is an object of type [`Env`].
-///
-/// * **msg** is an object of type [`QueryMsg`].
->>>>>>> 042b0768
 ///
 /// ## Queries
 /// * **QueryMsg::Config {}** Returns the Maker contract configuration using a [`ConfigResponse`] object.
@@ -989,14 +756,7 @@
     }
 }
 
-<<<<<<< HEAD
 /// Returns information about the Maker configuration using a [`ConfigResponse`] object.
-=======
-/// ## Description
-/// Returns information about the Maker configuration using a [`ConfigResponse`] object.
-/// ## Params
-/// * **deps** is an object of type [`Deps`].
->>>>>>> 042b0768
 fn query_get_config(deps: Deps) -> StdResult<ConfigResponse> {
     let config = CONFIG.load(deps.storage)?;
     Ok(ConfigResponse {
@@ -1013,30 +773,15 @@
     })
 }
 
-<<<<<<< HEAD
 /// Returns Maker's fee token balances for specific tokens using a [`BalancesResponse`] object.
 ///
 /// * **assets** array with assets for which we query the Maker's balances.
-=======
-/// ## Description
-/// Returns Maker's fee token balances for specific tokens using a [`ConfigResponse`] object.
-/// ## Params
-/// * **deps** is an object of type [`Deps`].
-///
-/// * **env** is an object of type [`Env`].
-///
-/// * **assets** is a vector that contains objects of type [`AssetInfo`]. These are the assets for which we query the Maker's balances.
->>>>>>> 042b0768
 fn query_get_balances(deps: Deps, env: Env, assets: Vec<AssetInfo>) -> StdResult<BalancesResponse> {
     let mut resp = BalancesResponse { balances: vec![] };
 
     for a in assets {
         // Get balance
-<<<<<<< HEAD
         let balance = a.query_pool(&deps.querier, &env.contract.address)?;
-=======
-        let balance = a.query_pool(&deps.querier, env.contract.address.clone())?;
->>>>>>> 042b0768
         if !balance.is_zero() {
             resp.balances.push(Asset {
                 info: a,
@@ -1048,14 +793,7 @@
     Ok(resp)
 }
 
-<<<<<<< HEAD
 /// Returns bridge tokens used for swapping fee tokens to ASTRO.
-=======
-/// ## Description
-/// Returns bridge tokens used for swapping fee tokens to ASTRO.
-/// ## Params
-/// * **deps** is an object of type [`Deps`].
->>>>>>> 042b0768
 fn query_bridges(deps: Deps) -> StdResult<Vec<(String, String)>> {
     BRIDGES
         .range(deps.storage, None, None, Order::Ascending)
@@ -1066,41 +804,15 @@
         .collect()
 }
 
-<<<<<<< HEAD
-/// Returns asset information for the specified pair.
-///
-/// * **contract_addr** Astroport pair contract address.
-pub fn query_pair(deps: Deps, contract_addr: Addr) -> StdResult<Vec<AssetInfo>> {
-    let res: PairInfo = deps
-        .querier
-        .query_wasm_smart(contract_addr, &astroport::pair::QueryMsg::Pair {})?;
-
-    Ok(res.asset_infos)
-}
-
 /// Manages contract migration.
-=======
-/// ## Description
-/// Used for contract migration. Returns a default object of type [`Response`].
-/// ## Params
-/// * **deps** is an object of type [`Deps`].
-///
-/// * **_env** is an object of type [`Env`].
-///
-/// * **msg** is an object of type [`MigrateMsg`].
->>>>>>> 042b0768
 #[cfg_attr(not(feature = "library"), entry_point)]
 pub fn migrate(mut deps: DepsMut, _env: Env, msg: MigrateMsg) -> Result<Response, ContractError> {
     let contract_version = get_contract_version(deps.storage)?;
 
     match contract_version.contract.as_ref() {
         "astroport-maker" => match contract_version.version.as_ref() {
-<<<<<<< HEAD
-            "1.0.0" | "1.0.1" | "1.1.0" => migrate_to_v120(deps.branch(), msg)?,
-=======
             "1.0.1" => migrate_to_v110(deps.branch(), msg)?,
-            "1.1.0" => {}
->>>>>>> 042b0768
+            "1.2.0" => {}
             _ => return Err(ContractError::MigrationError {}),
         },
         _ => return Err(ContractError::MigrationError {}),
