--- conflicted
+++ resolved
@@ -1,10 +1,6 @@
 [package]
 name = "astroport-vesting"
-<<<<<<< HEAD
-version = "1.1.0"
-=======
-version = "1.2.0"
->>>>>>> 042b0768
+version = "1.3.0"
 authors = ["Astroport"]
 edition = "2021"
 
@@ -20,24 +16,12 @@
 cw2 = { version = "0.15" }
 cw20 = { version = "0.15" }
 cosmwasm-std = { version = "1.1" }
-<<<<<<< HEAD
 cw-storage-plus = "0.15"
 astroport = { path = "../../../packages/astroport", default-features = false }
 thiserror = { version = "1.0" }
 cw-utils = "0.15"
-cosmwasm-schema = { version = "1.1", default-features = false  }
+cosmwasm-schema = { version = "1.1", default-features = false }
 
 [dev-dependencies]
 cw-multi-test = "0.15"
-astroport-token = {path = "../../token"}
-=======
-cw-storage-plus = { version = "0.15" }
-astroport = { path = "../../../packages/astroport", default-features = false }
-thiserror = { version = "1.0" }
-cosmwasm-schema = { version = "1.1" }
-cw-utils = "0.15"
-
-[dev-dependencies]
-cw-multi-test = "0.15"
-astroport-token = { path = "../../token" }
->>>>>>> 042b0768
+astroport-token = { path = "../../token" }