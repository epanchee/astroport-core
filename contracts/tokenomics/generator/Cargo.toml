[package]
name = "astroport-generator"
version = "2.3.0"
authors = ["Astroport"]
edition = "2021"

exclude = [
    # Those files are rust-optimizer artifacts. You might want to commit them for convenience but they should not be part of the source code publication.
    "contract.wasm",
    "hash.txt",
]

# See more keys and their definitions at https://doc.rust-lang.org/cargo/reference/manifest.html

[lib]
crate-type = ["cdylib", "rlib"]

[features]
# for more explicit tests, cargo test --features=backtraces
backtraces = ["cosmwasm-std/backtraces"]

[dependencies]

cw-storage-plus = "0.15"
cw1-whitelist = { version = "0.15", features = ["library"] }
thiserror = { version = "1.0" }
<<<<<<< HEAD
astroport-governance = { git = "https://github.com/astroport-fi/astroport-governance", branch = "main" }
=======
astroport-governance = { git = "https://github.com/astroport-fi/hidden_astroport_governance", branch = "main" }
>>>>>>> e83a6204
protobuf = { version = "2", features = ["with-bytes"] }
cosmwasm-std = "1.1"
cw2 = "0.15"
cw20 = "0.15"
astroport = { path = "../../../packages/astroport" }
cosmwasm-schema = "1.1"
[dev-dependencies]


<<<<<<< HEAD
generator-controller = { git = "https://github.com/astroport-fi/astroport-governance", branch = "main" }
=======
generator-controller = { git = "https://github.com/astroport-fi/hidden_astroport_governance", branch = "main" }
>>>>>>> e83a6204
cw-multi-test = "0.15"
astroport-token = { path = "../../token" }
astroport-vesting = { path = "../vesting" }
astroport-staking = { path = "../staking" }
astroport-factory = { path = "../../factory" }
astroport-pair = { path = "../../pair" }
astroport-pair-stable = { path = "../../pair_stable" }
astroport-whitelist = { path = "../../whitelist" }
anyhow = "1"
<<<<<<< HEAD
voting-escrow = { git = "https://github.com/astroport-fi/astroport-governance", branch = "main" }
voting-escrow-delegation = { git = "https://github.com/astroport-fi/astroport-governance", branch = "main" }
astroport-nft = { git = "https://github.com/astroport-fi/astroport-governance", branch = "main" }
=======
voting-escrow = { git = "https://github.com/astroport-fi/hidden_astroport_governance", branch = "main" }
voting-escrow-delegation = { git = "https://github.com/astroport-fi/hidden_astroport_governance", branch = "main" }
astroport-nft = { git = "https://github.com/astroport-fi/hidden_astroport_governance", branch = "main" }
>>>>>>> e83a6204
cw721-base = { version = "0.15", features = ["library"] }


generator-proxy-to-vkr = { git = "https://github.com/astroport-fi/astro-generator-proxy-contracts", branch = "main" }
valkyrie = { git = "https://github.com/astroport-fi/valkyrieprotocol", rev = "b5fcb666f17d7e291f40365756e50fc0d7b9bf54" }
valkyrie-lp-staking = { git = "https://github.com/astroport-fi/valkyrieprotocol", rev = "b5fcb666f17d7e291f40365756e50fc0d7b9bf54" }
valkyrie-vp = { git = "https://github.com/astroport-fi/valkyrieprotocol", rev = "b5fcb666f17d7e291f40365756e50fc0d7b9bf54" }
astroport-native-coin-registry = { path = "../../periphery/native_coin_registry" }<|MERGE_RESOLUTION|>--- conflicted
+++ resolved
@@ -24,11 +24,7 @@
 cw-storage-plus = "0.15"
 cw1-whitelist = { version = "0.15", features = ["library"] }
 thiserror = { version = "1.0" }
-<<<<<<< HEAD
-astroport-governance = { git = "https://github.com/astroport-fi/astroport-governance", branch = "main" }
-=======
 astroport-governance = { git = "https://github.com/astroport-fi/hidden_astroport_governance", branch = "main" }
->>>>>>> e83a6204
 protobuf = { version = "2", features = ["with-bytes"] }
 cosmwasm-std = "1.1"
 cw2 = "0.15"
@@ -38,11 +34,7 @@
 [dev-dependencies]
 
 
-<<<<<<< HEAD
-generator-controller = { git = "https://github.com/astroport-fi/astroport-governance", branch = "main" }
-=======
 generator-controller = { git = "https://github.com/astroport-fi/hidden_astroport_governance", branch = "main" }
->>>>>>> e83a6204
 cw-multi-test = "0.15"
 astroport-token = { path = "../../token" }
 astroport-vesting = { path = "../vesting" }
@@ -52,15 +44,9 @@
 astroport-pair-stable = { path = "../../pair_stable" }
 astroport-whitelist = { path = "../../whitelist" }
 anyhow = "1"
-<<<<<<< HEAD
-voting-escrow = { git = "https://github.com/astroport-fi/astroport-governance", branch = "main" }
-voting-escrow-delegation = { git = "https://github.com/astroport-fi/astroport-governance", branch = "main" }
-astroport-nft = { git = "https://github.com/astroport-fi/astroport-governance", branch = "main" }
-=======
 voting-escrow = { git = "https://github.com/astroport-fi/hidden_astroport_governance", branch = "main" }
 voting-escrow-delegation = { git = "https://github.com/astroport-fi/hidden_astroport_governance", branch = "main" }
 astroport-nft = { git = "https://github.com/astroport-fi/hidden_astroport_governance", branch = "main" }
->>>>>>> e83a6204
 cw721-base = { version = "0.15", features = ["library"] }
 
 
