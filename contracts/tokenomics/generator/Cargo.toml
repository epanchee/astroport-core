[package]
name = "astroport-generator"
version = "2.2.0"
authors = ["Astroport"]
edition = "2021"

exclude = [
    # Those files are rust-optimizer artifacts. You might want to commit them for convenience but they should not be part of the source code publication.
    "contract.wasm",
    "hash.txt",
]

# See more keys and their definitions at https://doc.rust-lang.org/cargo/reference/manifest.html

[lib]
crate-type = ["cdylib", "rlib"]

[features]
# for more explicit tests, cargo test --features=backtraces
backtraces = ["cosmwasm-std/backtraces"]

[dependencies]
cosmwasm-std = "1.1"
cw2 = "0.15"
cw20 = "0.15"
cw-storage-plus = "0.15"
thiserror = "1.0"
astroport = { path = "../../../packages/astroport" }
<<<<<<< HEAD
astroport-governance = { git = "https://github.com/astroport-fi/astroport-governance.git", branch = "feat/fix_deps" }
=======
astroport-governance = { git = "https://github.com/astroport-fi/hidden_astroport_governance.git", branch = "release" }
>>>>>>> bea587d6
protobuf = { version = "2", features = ["with-bytes"] }
cosmwasm-schema = "1.1"
cw1-whitelist = { version = "0.15", features = ["library"] }

[dev-dependencies]
cw-multi-test = "0.15"
astroport-token = { path = "../../token" }

astroport-vesting = { path = "../vesting" }
astroport-staking = { path = "../staking" }
astroport-factory = { path = "../../factory" }
astroport-pair = { path = "../../pair" }
astroport-pair-stable = { path = "../../pair_stable" }
astroport-whitelist = { path = "../../whitelist" }
anyhow = "1"
<<<<<<< HEAD
generator-controller = { git = "https://github.com/astroport-fi/astroport-governance.git", branch = "feat/fix_deps" }
voting-escrow = { git = "https://github.com/astroport-fi/astroport-governance.git", branch = "feat/fix_deps" }
=======
generator-controller = { git = "https://github.com/astroport-fi/hidden_astroport_governance.git", branch = "release" }
voting-escrow = { git = "https://github.com/astroport-fi/hidden_astroport_governance.git", branch = "release" }
>>>>>>> bea587d6
generator-proxy-to-vkr = { git = "https://github.com/astroport-fi/astro-generator-proxy-contracts.git", branch = "release" }
valkyrie = { git = "https://github.com/valkyrieprotocol/contracts.git", rev = "b5fcb666f17d7e291f40365756e50fc0d7b9bf54" }
valkyrie-lp-staking = { git = "https://github.com/valkyrieprotocol/contracts.git", rev = "b5fcb666f17d7e291f40365756e50fc0d7b9bf54" }
valkyrie-vp = { git = "https://github.com/valkyrieprotocol/contracts.git", rev = "b5fcb666f17d7e291f40365756e50fc0d7b9bf54" }
astroport-native-coin-registry = { path = "../../periphery/native_coin_registry" }
ap-native-coin-registry = { path = "../../../packages/native_coin_registry" }<|MERGE_RESOLUTION|>--- conflicted
+++ resolved
@@ -24,13 +24,9 @@
 cw2 = "0.15"
 cw20 = "0.15"
 cw-storage-plus = "0.15"
-thiserror = "1.0"
+thiserror = { version = "1.0" }
 astroport = { path = "../../../packages/astroport" }
-<<<<<<< HEAD
-astroport-governance = { git = "https://github.com/astroport-fi/astroport-governance.git", branch = "feat/fix_deps" }
-=======
-astroport-governance = { git = "https://github.com/astroport-fi/hidden_astroport_governance.git", branch = "release" }
->>>>>>> bea587d6
+astroport-governance = { git = "https://github.com/astroport-fi/astroport-governance.git", branch = "release" }
 protobuf = { version = "2", features = ["with-bytes"] }
 cosmwasm-schema = "1.1"
 cw1-whitelist = { version = "0.15", features = ["library"] }
@@ -46,13 +42,8 @@
 astroport-pair-stable = { path = "../../pair_stable" }
 astroport-whitelist = { path = "../../whitelist" }
 anyhow = "1"
-<<<<<<< HEAD
-generator-controller = { git = "https://github.com/astroport-fi/astroport-governance.git", branch = "feat/fix_deps" }
-voting-escrow = { git = "https://github.com/astroport-fi/astroport-governance.git", branch = "feat/fix_deps" }
-=======
-generator-controller = { git = "https://github.com/astroport-fi/hidden_astroport_governance.git", branch = "release" }
-voting-escrow = { git = "https://github.com/astroport-fi/hidden_astroport_governance.git", branch = "release" }
->>>>>>> bea587d6
+generator-controller = { git = "https://github.com/astroport-fi/astroport-governance.git", branch = "release" }
+voting-escrow = { git = "https://github.com/astroport-fi/astroport-governance.git", branch = "release" }
 generator-proxy-to-vkr = { git = "https://github.com/astroport-fi/astro-generator-proxy-contracts.git", branch = "release" }
 valkyrie = { git = "https://github.com/valkyrieprotocol/contracts.git", rev = "b5fcb666f17d7e291f40365756e50fc0d7b9bf54" }
 valkyrie-lp-staking = { git = "https://github.com/valkyrieprotocol/contracts.git", rev = "b5fcb666f17d7e291f40365756e50fc0d7b9bf54" }
